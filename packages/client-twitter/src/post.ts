import { Tweet } from "agent-twitter-client";
<<<<<<< HEAD
import {
    composeContext,
    generateText,
    embeddingZeroVector,
    IAgentRuntime,
    ModelClass,
    stringToUuid,
} from "@ai16z/eliza";
=======
import fs from "fs";
import { composeContext } from "@ai16z/eliza";
import { generateText } from "@ai16z/eliza";
import { embeddingZeroVector } from "@ai16z/eliza";
import { IAgentRuntime, ModelClass } from "@ai16z/eliza";
import { stringToUuid } from "@ai16z/eliza";
>>>>>>> 7a366481
import { ClientBase } from "./base.ts";

const twitterPostTemplate = `{{timeline}}

# Knowledge
{{knowledge}}

About {{agentName}} (@{{twitterUserName}}):
{{bio}}
{{lore}}
{{postDirections}}

{{providers}}

{{recentPosts}}

{{characterPostExamples}}

# Task: Generate a post in the voice and style of {{agentName}}, aka @{{twitterUserName}}
Write a single sentence post that is {{adjective}} about {{topic}} (without mentioning {{topic}} directly), from the perspective of {{agentName}}. Try to write something totally different than previous posts. Do not add commentary or ackwowledge this request, just write the post.
Your response should not contain any questions. Brief, concise statements only. No emojis. Use \\n\\n (double spaces) between statements.`;

export class TwitterPostClient extends ClientBase {
    onReady(postImmediately: boolean = true) {
        const generateNewTweetLoop = () => {
            const minMinutes =
                parseInt(this.runtime.getSetting("POST_INTERVAL_MIN")) || 90;
            const maxMinutes =
                parseInt(this.runtime.getSetting("POST_INTERVAL_MAX")) || 180;
            const randomMinutes =
                Math.floor(Math.random() * (maxMinutes - minMinutes + 1)) +
                minMinutes;
            const delay = randomMinutes * 60 * 1000;

            setTimeout(() => {
                this.generateNewTweet();
                generateNewTweetLoop(); // Set up next iteration
            }, delay);

            console.log(`Next tweet scheduled in ${randomMinutes} minutes`);
        };

        if (postImmediately) {
            this.generateNewTweet();
        }
        generateNewTweetLoop();
    }

    constructor(runtime: IAgentRuntime) {
        // Initialize the client and pass an optional callback to be called when the client is ready
        super({
            runtime,
        });
    }

    private async generateNewTweet() {
        console.log("Generating new tweet");
        try {
            await this.runtime.ensureUserExists(
                this.runtime.agentId,
                this.runtime.getSetting("TWITTER_USERNAME"),
                this.runtime.character.name,
                "twitter"
            );

            let homeTimeline = [];

            const cachedTimeline = await this.getCachedTimeline();

            if (cachedTimeline) {
                homeTimeline = cachedTimeline;
            } else {
                homeTimeline = await this.fetchHomeTimeline(50);
                this.cacheTimeline(homeTimeline);
            }

            const formattedHomeTimeline =
                `# ${this.runtime.character.name}'s Home Timeline\n\n` +
                homeTimeline
                    .map((tweet) => {
                        return `ID: ${tweet.id}\nFrom: ${tweet.name} (@${tweet.username})${tweet.inReplyToStatusId ? ` In reply to: ${tweet.inReplyToStatusId}` : ""}\nText: ${tweet.text}\n---\n`;
                    })
                    .join("\n");

            const state = await this.runtime.composeState(
                {
                    userId: this.runtime.agentId,
                    roomId: stringToUuid("twitter_generate_room"),
                    agentId: this.runtime.agentId,
                    content: { text: "", action: "" },
                },
                {
                    twitterUserName:
                        this.runtime.getSetting("TWITTER_USERNAME"),
                    timeline: formattedHomeTimeline,
                }
            );
            // Generate new tweet
            const context = composeContext({
                state,
                template:
                    this.runtime.character.templates?.twitterPostTemplate ||
                    twitterPostTemplate,
            });

            const newTweetContent = await generateText({
                runtime: this.runtime,
                context,
                modelClass: ModelClass.SMALL,
            });

            const slice = newTweetContent.replaceAll(/\\n/g, "\n").trim();

            const contentLength = 240;

            let content = slice.slice(0, contentLength);
            // if its bigger than 280, delete the last line
            if (content.length > 280) {
                content = content.slice(0, content.lastIndexOf("\n"));
            }
            if (content.length > contentLength) {
                // slice at the last period
                content = content.slice(0, content.lastIndexOf("."));
            }

            // if it's still too long, get the period before the last period
            if (content.length > contentLength) {
                content = content.slice(0, content.lastIndexOf("."));
            }

            try {
                const result = await this.requestQueue.add(
                    async () => await this.twitterClient.sendTweet(content)
                );
                // read the body of the response
                const body = await result.json();
                const tweetResult = body.data.create_tweet.tweet_results.result;

                const tweet = {
                    id: tweetResult.rest_id,
                    text: tweetResult.legacy.full_text,
                    conversationId: tweetResult.legacy.conversation_id_str,
                    createdAt: tweetResult.legacy.created_at,
                    userId: tweetResult.legacy.user_id_str,
                    inReplyToStatusId:
                        tweetResult.legacy.in_reply_to_status_id_str,
                    permanentUrl: `https://twitter.com/${this.runtime.getSetting("TWITTER_USERNAME")}/status/${tweetResult.rest_id}`,
                    hashtags: [],
                    mentions: [],
                    photos: [],
                    thread: [],
                    urls: [],
                    videos: [],
                } as Tweet;

                const postId = tweet.id;
                const conversationId =
                    tweet.conversationId + "-" + this.runtime.agentId;
                const roomId = stringToUuid(conversationId);

                // make sure the agent is in the room
                await this.runtime.ensureRoomExists(roomId);
                await this.runtime.ensureParticipantInRoom(
                    this.runtime.agentId,
                    roomId
                );

                await this.cacheTweet(tweet);

                await this.runtime.messageManager.createMemory({
                    id: stringToUuid(postId + "-" + this.runtime.agentId),
                    userId: this.runtime.agentId,
                    agentId: this.runtime.agentId,
                    content: {
                        text: newTweetContent.trim(),
                        url: tweet.permanentUrl,
                        source: "twitter",
                    },
                    roomId,
                    embedding: embeddingZeroVector,
                    createdAt: tweet.timestamp * 1000,
                });
            } catch (error) {
                console.error("Error sending tweet:", error);
            }
        } catch (error) {
            console.error("Error generating new tweet:", error);
        }
    }
}<|MERGE_RESOLUTION|>--- conflicted
+++ resolved
@@ -1,5 +1,4 @@
 import { Tweet } from "agent-twitter-client";
-<<<<<<< HEAD
 import {
     composeContext,
     generateText,
@@ -8,14 +7,6 @@
     ModelClass,
     stringToUuid,
 } from "@ai16z/eliza";
-=======
-import fs from "fs";
-import { composeContext } from "@ai16z/eliza";
-import { generateText } from "@ai16z/eliza";
-import { embeddingZeroVector } from "@ai16z/eliza";
-import { IAgentRuntime, ModelClass } from "@ai16z/eliza";
-import { stringToUuid } from "@ai16z/eliza";
->>>>>>> 7a366481
 import { ClientBase } from "./base.ts";
 
 const twitterPostTemplate = `{{timeline}}
