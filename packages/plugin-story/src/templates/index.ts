export const registerIPTemplate = `Given the recent messages below:

{{recentMessages}}

Extract the following information about the requested IP registration:
- Field "title": The title of your IP
- Field "description": The description of your IP
- Field "ipType": The type of your IP. Type of the IP Asset, can be defined arbitrarily by the
creator. I.e. “character”, “chapter”, “location”, “items”, "music", etc. If a user doesn't provide
an ipType, you can infer it from the title and description. It should be one word.

Respond with a JSON markdown block containing only the extracted values. A user must explicitly provide a title and description.

\`\`\`json
{
    "title": string,
    "description": string,
    "ipType": string
}
\`\`\`
`;

export const licenseIPTemplate = `Given the recent messages below:

{{recentMessages}}

Extract the following information about the requested IP licensing:
- Field "licensorIpId": The IP Asset that you want to mint a license from
- Field "licenseTermsId": The license terms that you want to mint a license for
- Field "amount": The amount of licenses to mint

Respond with a JSON markdown block containing only the extracted values. A user must explicitly provide a licensorIpId and licenseTermsId.

\`\`\`json
{
    "licensorIpId": string,
    "licenseTermsId": string,
    "amount": number | null
}
\`\`\`
`;

<<<<<<< HEAD
export const getAvailableLicensesTemplate = `Given the recent messages and wallet information below:

{{recentMessages}}

{{walletInfo}}

Extract the following information about the requested IP licensing:
- Field "ipid": The IP Asset that you want to mint a license from

Respond with a JSON markdown block containing only the extracted values:

\`\`\`json
{
    "ipid": string | null
=======
export const attachTermsTemplate = `Given the recent messages below:

{{recentMessages}}

Extract the following information about attaching license terms to an IP Asset:
- Field "ipId": The IP Asset that you want to attach the license terms to
- Field "mintingFee": The fee to mint this license from the IP Asset.
- Field "commercialUse": Whether or not the IP Asset can be used commercially.
- Field "commercialRevShare": The percentage of revenue that the IP Asset owner will receive
from commercial use of the IP Asset. This must be between 0 and 100. If a user specifies
a commercialRevShare, then commercialUse must be set to true.

Respond with a JSON markdown block containing only the extracted values. A user must provide an ipId.

\`\`\`json
{
    "ipId": string,
    "mintingFee": number | null,
    "commercialUse": boolean | null,
    "commercialRevShare": number | null
>>>>>>> c176e1e8
}
\`\`\`
`;<|MERGE_RESOLUTION|>--- conflicted
+++ resolved
@@ -40,7 +40,6 @@
 \`\`\`
 `;
 
-<<<<<<< HEAD
 export const getAvailableLicensesTemplate = `Given the recent messages and wallet information below:
 
 {{recentMessages}}
@@ -55,7 +54,10 @@
 \`\`\`json
 {
     "ipid": string | null
-=======
+}
+\`\`\`
+`;
+
 export const attachTermsTemplate = `Given the recent messages below:
 
 {{recentMessages}}
@@ -76,7 +78,6 @@
     "mintingFee": number | null,
     "commercialUse": boolean | null,
     "commercialRevShare": number | null
->>>>>>> c176e1e8
 }
 \`\`\`
 `;